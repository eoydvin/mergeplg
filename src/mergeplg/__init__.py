--- conflicted
+++ resolved
@@ -9,8 +9,4 @@
 
 __all__ = ["__version__", "io", "radolan", "merge"]
 
-<<<<<<< HEAD
-from . import io, radolan, merge, merge_functions
-=======
-from . import io, merge, radolan
->>>>>>> 36f59b74
+from . import io, merge, radolan