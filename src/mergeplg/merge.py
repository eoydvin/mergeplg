"""Module for merging CML and radar data."""

from __future__ import annotations

import numpy as np
import poligrain as plg
import xarray as xr
from scipy.stats import gaussian_kde, rankdata
from scipy.interpolate import interp1d

from mergeplg import merge_functions



class Merge:
    """Update weights and geometry and evaluate radar at CMLs and rain gauges

    This is the parent class for the merging methods. It works by keeping a
    copy of the weights used for obtaining radar observations at the ground for
    the CMLs (self.intersect_weights and self.x0_cml) and the rain gauges
    (self.get_grid_at_points and self.x0_rain_gauges). Running method 'update_'
    or 'update_block_' compares the provided CML names with the existing names
    stored in self.intersect_weights and adds weights and self.x0_cmls for new
    CMLs. For rain gauges both self.x0_gauge and self.get_grid_at_points is
    fully re-calculated if a new set of rain gauges is provided.
    """

    def __init__(
        self,
        grid_point_location="center",
        min_obs=5,
    ):
        """Construct merge class

        Parameters
        ----------
        self.min_obs: int
            Number of observations required to perform adjustment.
        self.grid_point_location str
            Radar grid cell reference position. For instance 'center'.
        self.intersect_weights xarray.Dataset
            Weights for getting radar observations along CMLs.
        self.get_grid_at_points function
            Returns the radar value at the rain gauge positions.
        self.x0_cml xarray.DataArray
            Midpoint or discretized coordinates along the CMLs, depending on
            if update_ or update_block_ was used to update geometry
        self.x0_gauge xarray.DataArray
            Rain gauge coordinates.
        """
        # Number of observations required to do radar adjustment
        self.min_obs_ = min_obs

        # Location of grid point for weather radar, used in intersect weights
        self.grid_point_location = grid_point_location

        # Init weights CML and names
        self.intersect_weights = None

        # Init gauge positions and names
        self.get_grid_at_points = None

        # Init coordinates for gauge and CML
        self.x0_gauge = None
        self.x0_cml = None

    def update_(self, da_rad, da_cml=None, da_gauge=None):
        """Update weights and x0 geometry for CML and gauge

        This function uses the midpoint of the CML as CML reference.

        Parameters
        ----------
        da_rad: xarray.DataArray
            Gridded radar data. Must contain the lon and lat coordinates as a
            meshgrid.
        da_cml: xarray.DataArray
            CML observations. Must contain the lat/lon coordinates for the CML
            (site_0_lon, site_0_lat, site_1_lon, site_1_lat) as well as the
            projected midpoint coordinates (x, y).
        da_gauge: xarray.DataArray
            Gauge observations. Must contain the coordinates for the rain gauge
            positions (lat, lon) as well as the projected coordinates (x, y).
        """
        # Check that there is radar or gauge data, if not raise an error
        if (da_cml is None) and (da_gauge is None):
            msg = "Please provide cml or gauge data"
            raise ValueError(msg)

        # If CML is present
        if da_cml is not None:
            # If intersect weights not computed, compute all weights
            if self.x0_cml is None:
                # Calculate CML radar grid intersection weights
                self.intersect_weights = (
                    plg.spatial.calc_sparse_intersect_weights_for_several_cmls(
                        x1_line=da_cml.site_0_lon.data,
                        y1_line=da_cml.site_0_lat.data,
                        x2_line=da_cml.site_1_lon.data,
                        y2_line=da_cml.site_1_lat.data,
                        cml_id=da_cml.cml_id.data,
                        x_grid=da_rad.lon.data,
                        y_grid=da_rad.lat.data,
                        grid_point_location=self.grid_point_location,
                    )
                )

                # Calculate CML midpoints
                self.x0_cml = merge_functions.calculate_cml_midpoint(da_cml)

            # Update weights, reusing already computed weights
            else:
                # New cml names
                cml_id_new = np.sort(da_cml.cml_id.data)

                # cml names of previous update
                cml_id_old = np.sort(self.intersect_weights.cml_id.data)

                # Identify cml_id that is in the new and old array
                cml_id_keep = np.intersect1d(cml_id_new, cml_id_old)

                # Slice the stored intersect weights, keeping only new ones
                self.intersect_weights = self.intersect_weights.sel(cml_id=cml_id_keep)

                # Slice stored CML midpoints, keeping only new ones
                self.x0_cml = self.x0_cml.sel(cml_id=cml_id_keep)

                # Identify new cml_id
                cml_id_not_in_old = np.setdiff1d(cml_id_new, cml_id_old)

                # If new cml_ids available
                if cml_id_not_in_old.size > 0:
                    # Slice da_cml to get only missing coords
                    da_cml_add = da_cml.sel(cml_id=cml_id_not_in_old)

                    # Intersect weights of CMLs to add
                    intersect_weights_add = (
                        plg.spatial.calc_sparse_intersect_weights_for_several_cmls(
                            x1_line=da_cml_add.site_0_lon.data,
                            y1_line=da_cml_add.site_0_lat.data,
                            x2_line=da_cml_add.site_1_lon.data,
                            y2_line=da_cml_add.site_1_lat.data,
                            cml_id=da_cml_add.cml_id.data,
                            x_grid=da_rad.lon.data,
                            y_grid=da_rad.lat.data,
                            grid_point_location=self.grid_point_location,
                        )
                    )

                    # Add new intersect weights
                    self.intersect_weights = xr.concat(
                        [self.intersect_weights, intersect_weights_add], dim="cml_id"
                    )

                    # Calculate CML midpoint for new CMLs
                    x0_cml_add = merge_functions.calculate_cml_midpoint(da_cml_add)

                    # Add to existing x0
                    self.x0_cml = xr.concat([self.x0_cml, x0_cml_add], dim="cml_id")

            # Sort x0_cml and self.intersect_weights
            self.x0_cml = self.x0_cml.sel(cml_id=da_cml.cml_id.data)
            self.intersect_weights = self.intersect_weights.sel(
                cml_id=da_cml.cml_id.data
            )

        # If gauge data is present
        if da_gauge is not None:
            # If this is the first update
            if self.x0_gauge is None:
                # Calculate gridpoints for gauges
                self.get_grid_at_points = plg.spatial.GridAtPoints(
                    da_gridded_data=da_rad,
                    da_point_data=da_gauge,
                    nnear=1,
                    stat="best",
                )

                # Calculate gauge coordinates
                self.x0_gauge = merge_functions.calculate_gauge_midpoint(da_gauge)

            else:
                # Get names of new gauges
                gauge_id_new = da_gauge.id.data

                # Get names of gauges in previous update
                gauge_id_old = self.x0_gauge.id.data

                # Check that equal, element order is important
                if not np.array_equal(gauge_id_new, gauge_id_old):
                    # Calculate new gauge positions
                    self.get_grid_at_points = plg.spatial.GridAtPoints(
                        da_gridded_data=da_rad,
                        da_point_data=da_gauge,
                        nnear=1,
                        stat="best",
                    )

                # Calculate gauge coordinates
                self.x0_gauge = merge_functions.calculate_gauge_midpoint(da_gauge)

    def update_block_(self, da_rad, discretization, da_cml=None, da_gauge=None):
        """Update weights and x0 geometry for CML and gauge assuming block data

        This function uses the full CML geometry and makes the rain gauge look
        like a line with zero length.

        Parameters
        ----------
        da_rad: xarray.DataArray
            Gridded radar data. Must contain the lon and lat coordinates as a
            meshgrid.
        discretization: int
            Number of discretized intervals for the CMLs.
        da_cml: xarray.DataArray
            CML observations. Must contain the lat/lon coordinates for the CML
            (site_0_lon, site_0_lat, site_1_lon, site_1_lat) as well as the
            projected coordinates (site_0_x, site_0_y, site_1_x, site_1_y).
        da_gauge: xarray.DataArray
            Gauge observations. Must contain the coordinates for the rain gauge
            positions (lat, lon) as well as the projected coordinates (x, y).
        """
        # Check that there is radar or gauge data, if not raise an error
        if (da_cml is None) and (da_gauge is None):
            msg = "Please provide cml or gauge data"
            raise ValueError(msg)

        # If CML is present
        if da_cml is not None:
            # If intersect weights not computed, compute all weights
            if self.intersect_weights is None:
                self.intersect_weights = (
                    plg.spatial.calc_sparse_intersect_weights_for_several_cmls(
                        x1_line=da_cml.site_0_lon.data,
                        y1_line=da_cml.site_0_lat.data,
                        x2_line=da_cml.site_1_lon.data,
                        y2_line=da_cml.site_1_lat.data,
                        cml_id=da_cml.cml_id.data,
                        x_grid=da_rad.lon.data,
                        y_grid=da_rad.lat.data,
                        grid_point_location=self.grid_point_location,
                    )
                )

                # CML coordinates along all links
                self.x0_cml = merge_functions.calculate_cml_line(
                    da_cml, discretization=discretization
                )

            # Update weights, reusing already computed weights
            else:
                # New cml names
                cml_id_new = np.sort(da_cml.cml_id.data)

                # cml names of previous update
                cml_id_old = np.sort(self.intersect_weights.cml_id.data)

                # Identify cml_id that is in the new and old array
                cml_id_keep = np.intersect1d(cml_id_new, cml_id_old)

                # Slice the stored intersect weights, keeping only new ones
                self.intersect_weights = self.intersect_weights.sel(cml_id=cml_id_keep)

                # Slice stored CML midpoints, keeping only new ones
                self.x0_cml = self.x0_cml.sel(cml_id=cml_id_keep)

                # Identify new cml_id
                cml_id_not_in_old = np.setdiff1d(cml_id_new, cml_id_old)

                # If new cml_ids available
                if cml_id_not_in_old.size > 0:
                    # Slice da_cml to get only missing coords
                    da_cml_add = da_cml.sel(cml_id=cml_id_not_in_old)

                    # Intersect, weights of CMLs to add
                    intersect_weights_add = (
                        plg.spatial.calc_sparse_intersect_weights_for_several_cmls(
                            x1_line=da_cml_add.site_0_lon.data,
                            y1_line=da_cml_add.site_0_lat.data,
                            x2_line=da_cml_add.site_1_lon.data,
                            y2_line=da_cml_add.site_1_lat.data,
                            cml_id=da_cml_add.cml_id.data,
                            x_grid=da_rad.lon.data,
                            y_grid=da_rad.lat.data,
                            grid_point_location=self.grid_point_location,
                        )
                    )

                    # Add new intersect weights
                    self.intersect_weights = xr.concat(
                        [self.intersect_weights, intersect_weights_add], dim="cml_id"
                    )

                    # Calculate CML geometry for new links
                    x0_cml_add = merge_functions.calculate_cml_line(
                        da_cml_add, discretization=discretization
                    )

                    # Add new x0 to self.x0_cml
                    self.x0_cml = xr.concat([self.x0_cml, x0_cml_add], dim="cml_id")

            # Sort x0_cml and self.intersect_weights
            self.x0_cml = self.x0_cml.sel(cml_id=da_cml.cml_id.data)
            self.intersect_weights = self.intersect_weights.sel(
                cml_id=da_cml.cml_id.data
            )

        # If gauge data is present
        if da_gauge is not None:
            # If this is the first update
            if self.x0_gauge is None:
                # Calculate gridpoints for gauges
                self.get_grid_at_points = plg.spatial.GridAtPoints(
                    da_gridded_data=da_rad,
                    da_point_data=da_gauge,
                    nnear=1,
                    stat="best",
                )

                # Calculate gauge coordinates
                x0_gauge = merge_functions.calculate_gauge_midpoint(da_gauge)

                # Repeat the same coordinates so that the array gets the same
                # shape as x0_cml, used for block kriging
                self.x0_gauge = x0_gauge.expand_dims(
                    disc=range(discretization + 1)
                ).transpose("id", "yx", "disc")

            else:
                # Get names of new gauges
                gauge_id_new = da_gauge.id.data

                # Get names of gauges in previous update
                gauge_id_old = self.x0_gauge.id.data

                # Check that equal, element order is important
                if not np.array_equal(gauge_id_new, gauge_id_old):
                    # Calculate new gauge positions
                    self.get_grid_at_points = plg.spatial.GridAtPoints(
                        da_gridded_data=da_rad,
                        da_point_data=da_gauge,
                        nnear=1,
                        stat="best",
                    )

                    # Calculate gauge coordinates
                    x0_gauge = merge_functions.calculate_gauge_midpoint(da_gauge)

                    # As the gauge is just a point, repeat the gauge coord, this
                    # creates the block geometry
                    self.x0_gauge = x0_gauge.expand_dims(
                        disc=range(discretization + 1)
                    ).transpose("id", "yx", "disc")

    def radar_at_ground_(self, da_rad, da_cml=None, da_gauge=None):
        """Evaluate radar at cml and rain gauge ground positions

        Evaluates weather radar along cml and at rain gauge positions. Assumes
        that the rain gauge and CML weights are updated.

        Parameters
        ----------
        da_rad: xarray.DataArray
            Gridded radar data. Must contain the lon and lat coordinates as a
            meshgrid.
        da_cml: xarray.DataArray
            CML observations. Must contain the coordinates for the CML positions
            (site_0_lon, site_0_lat, site_1_lon, site_1_lat)
        da_gauge: xarray.DataArray
            gauge observations. Must contain the coordinates for the rain gauge
            positions (lat, lon)
        """
        # If CML and gauge data is provided
        if (da_cml is not None) and (da_gauge is not None):
            # Check that we have selected only one timestep
            assert da_rad.time.size == 1, "Select only one time step"
            assert da_cml.time.size == 1, "Select only one time step"
            assert da_gauge.time.size == 1, "Select only one time step"

            # Calculate radar along CMLs using intersect weights
            rad_cml = (
                plg.spatial.get_grid_time_series_at_intersections(
                    grid_data=da_rad,
                    intersect_weights=self.intersect_weights,
                )
            ).data.ravel()

            # Estimate radar at gauges
            rad_gauge = self.get_grid_at_points(
                da_gridded_data=da_rad,
                da_point_data=da_gauge,
            ).data.ravel()

            # Stack radar observations at cml and gauge in correct order
            observations_radar = np.concatenate([rad_cml, rad_gauge])

            # Stack instrument observations at cml and gauge in correct order
            observations_ground = np.concatenate(
                [da_cml.data.ravel(), da_gauge.data.ravel()]
            )

            # Stack x0_cml and x0_gauge in correct order
            x0 = np.vstack([self.x0_cml.data, self.x0_gauge.data])

        # If only CML data is provided
        elif da_cml is not None:
            # Check that we have selected only one timestep
            assert da_rad.time.size == 1, "Select only one time step"
            assert da_cml.time.size == 1, "Select only one time step"

            # Estimate radar at cml
            observations_radar = (
                plg.spatial.get_grid_time_series_at_intersections(
                    grid_data=da_rad,
                    intersect_weights=self.intersect_weights,
                )
            ).data.ravel()

            # Get CML data
            observations_ground = da_cml.data.ravel()

            # Get CML coordinates
            x0 = self.x0_cml.data

        # If only rain gauge data is provided
        else:
            # Check that we have selected only one timestep
            assert da_rad.time.size == 1, "Select only one time step"
            assert da_gauge.time.size == 1, "Select only one time step"

            # Estimate radar at gauges
            observations_radar = self.get_grid_at_points(
                da_gridded_data=da_rad,
                da_point_data=da_gauge,
            ).data.ravel()

            # Get gauge data
            observations_ground = da_gauge.data.ravel()

            # Get gauge coordinates
            x0 = self.x0_gauge.data

        # Return radar, observations and coordinates
        return observations_radar, observations_ground, x0


class MergeMultiplicativeIDW(Merge):
    """Merge CML and radar using an additive IDW (CML midpoint).

    Merges the provided radar field in ds_rad to CML observations by
    interpolating the difference between the CML and radar observations using
    IDW.
    """

    def __init__(
        self,
        grid_location_radar="center",
        min_obs=5,
    ):
        Merge.__init__(self, grid_location_radar, min_obs)

    def update(self, da_rad, da_cml=None, da_gauge=None):
        """Update weights and x0 geometry for CML and gauge

        This function uses the midpoint of the CML as CML reference.
        """
        self.update_(da_rad, da_cml=da_cml, da_gauge=da_gauge)

    def adjust(
        self,
        da_rad,
        da_cml=None,
        da_gauge=None,
        p=2,
        idw_method="radolan",
        nnear=8,
        max_distance=60000,
    ):
        """Adjust radar field for one time step.

        Adjust radar field for one time step. The function assumes that the
        weights are updated using the update class method.

        Parameters
        ----------
        da_rad: xarray.DataArray
            Gridded radar data. Must contain the lon and lat coordinates as
            well as the projected coordinates xs and ys as a meshgrid.
        da_cml: xarray.DataArray
            CML observations. Must contain the lat/lon coordinates for the CML
            (site_0_lon, site_0_lat, site_1_lon, site_1_lat) as well as the
            projected midpoint coordinates (x, y).
        da_gauge: xarray.DataArray
            Gauge observations. Must contain the coordinates for the rain gauge
            positions (lat, lon) as well as the projected coordinates (x, y).
        p: float
            IDW interpolation parameter
        idw_method: str
            by default "radolan"
        nnear: int
            number of neighbours to use for interpolation
        max_distance: float
            max distance allowed interpolation distance

        Returns
        -------
        da_rad_out: xarray.DataArray
            DataArray with the same structure as the ds_rad but with the CML
            adjusted radar field.
        """
        # Update weights and x0 geometry for CML and gauge
        self.update(da_rad, da_cml=da_cml, da_gauge=da_gauge)

        # Evaluate radar at cml and gauge ground positions
        rad, obs, x0 = self.radar_at_ground_(da_rad, da_cml=da_cml, da_gauge=da_gauge)

        # Calculate radar-instrument difference if radar has observation
        mask_zero = rad > 0
        diff = np.full_like(obs, np.nan, dtype=np.float64)
        diff[mask_zero] = obs[mask_zero] / rad[mask_zero]

        # Get index of not-nan obs
        keep = np.where((~np.isnan(diff)) & (diff < np.nanquantile(diff, 0.95)))[0]

        # Check that that there is enough observations
        if keep.size > self.min_obs_:
            # get timestamp
            time = da_rad.time.data[0]

            # Remove radar time dimension
            da_rad_t = da_rad.sel(time=time)

            # do addtitive IDW merging
            adjusted = merge_functions.merge_multiplicative_idw(
                xr.where(da_rad_t > 0, da_rad_t, np.nan),  # function skips nan
                diff[keep],
                x0[keep, :],
                p=p,
                idw_method=idw_method,
                nnear=nnear,
                max_distance=max_distance,
            )

            # Replace nan with original radar data (so that da_rad nan is kept)
            adjusted = xr.where(np.isnan(adjusted), da_rad_t, adjusted)

            # Re-assign timestamp and return
            return adjusted.assign_coords(time=time)

        # Else return the unadjusted radar
        return da_rad


class MergeAdditiveIDW(Merge):
    """Merge CML and radar using an additive IDW (CML midpoint).

    Merges the provided radar field in ds_rad to CML observations by
    interpolating the difference between the CML and radar observations using
    IDW.
    """

    def __init__(
        self,
        grid_location_radar="center",
        min_obs=5,
    ):
        Merge.__init__(self, grid_location_radar, min_obs)

    def update(self, da_rad, da_cml=None, da_gauge=None):
        """Update weights and x0 geometry for CML and gauge

        This function uses the midpoint of the CML as CML reference.
        """
        self.update_(da_rad, da_cml=da_cml, da_gauge=da_gauge)

    def adjust(
        self,
        da_rad,
        da_cml=None,
        da_gauge=None,
        p=2,
        idw_method="radolan",
        nnear=8,
        max_distance=60000,
    ):
        """Adjust radar field for one time step.

        Adjust radar field for one time step. The function assumes that the
        weights are updated using the update class method.

        Parameters
        ----------
        da_rad: xarray.DataArray
            Gridded radar data. Must contain the lon and lat coordinates as
            well as the projected coordinates xs and ys as a meshgrid.
        da_cml: xarray.DataArray
            CML observations. Must contain the lat/lon coordinates for the CML
            (site_0_lon, site_0_lat, site_1_lon, site_1_lat) as well as the
            projected midpoint coordinates (x, y).
        da_gauge: xarray.DataArray
            Gauge observations. Must contain the coordinates for the rain gauge
            positions (lat, lon) as well as the projected coordinates (x, y).
        p: float
            IDW interpolation parameter
        idw_method: str
            by default "radolan"
        nnear: int
            number of neighbours to use for interpolation
        max_distance: float
            max distance allowed interpolation distance

        Returns
        -------
        da_rad_out: xarray.DataArray
            DataArray with the same structure as the ds_rad but with the CML
            adjusted radar field.
        """
        # Update weights and x0 geometry for CML and gauge
        self.update(da_rad, da_cml=da_cml, da_gauge=da_gauge)

        # Evaluate radar at cml and gauge ground positions
        rad, obs, x0 = self.radar_at_ground_(da_rad, da_cml=da_cml, da_gauge=da_gauge)

        # Calculate radar-instrument difference if radar has observation
        diff = np.where(rad > 0, obs - rad, np.nan)

        # Get index of not-nan obs
        keep = np.where(~np.isnan(diff))[0]

        # Check that that there is enough observations
        if keep.size > self.min_obs_:
            # get timestamp
            time = da_rad.time.data[0]

            # Remove radar time dimension
            da_rad_t = da_rad.sel(time=time)

            # do addtitive IDW merging
            adjusted = merge_functions.merge_additive_idw(
                xr.where(da_rad_t > 0, da_rad_t, np.nan),  # function skips nan
                diff[keep],
                x0[keep, :],
                p=p,
                idw_method=idw_method,
                nnear=nnear,
                max_distance=max_distance,
            )

            # Replace nan with original radar data (so that da_rad nan is kept)
            adjusted = xr.where(np.isnan(adjusted), da_rad_t, adjusted)

            # Re-assign timestamp and return
            return adjusted.assign_coords(time=time)

        # Else return the unadjusted radar
        return da_rad


class MergeAdditiveBlockKriging(Merge):
    """Merge CML and radar using additive block kriging

    Merges the provided radar field in ds_rad to CML and rain gauge
    observations by interpolating the difference between radar and ground
    observations using block kriging.
    """

    def __init__(
        self,
        grid_location_radar="center",
        min_obs=5,
        discretization=8,
    ):
        Merge.__init__(self, grid_location_radar, min_obs)

        # Number of discretization points along CML
        self.discretization = discretization

        # For storing variogram parameters
        self.variogram_param = None

    def update(self, da_rad, da_cml=None, da_gauge=None):
        """Update weights and x0 geometry for CML and gauge assuming block data

        This function uses the full CML geometry and makes the gauge geometry
        appear as a rain gauge.
        """
        self.update_block_(
            da_rad, self.discretization, da_cml=da_cml, da_gauge=da_gauge
        )

    def adjust(
        self, da_rad, da_cml=None, da_gauge=None, variogram="exponential", n_closest=8
    ):
        """Adjust radar field for one time step.

        Adjust radar field for one time step. The function assumes that the
        weights are updated using the update class method.

        Parameters
        ----------
        da_rad: xarray.DataArray
            Gridded radar data. Must contain the lon and lat coordinates as
            well as the projected coordinates xs and ys as a meshgrid.
        da_cml: xarray.DataArray
            CML observations. Must contain the lat/lon coordinates for the CML
            (site_0_lon, site_0_lat, site_1_lon, site_1_lat) as well as the
            projected coordinates (site_0_x, site_0_y, site_1_x, site_1_y).
        da_gauge: xarray.DataArray
            Gauge observations. Must contain the coordinates for the rain gauge
            positions (lat, lon) as well as the projected coordinates (x, y).
        variogram: function or str
            If function: Must return expected variance given distance between
            observations. If string: Must be a valid variogram type in pykrige.
        n_closest: int
            Number of closest links to use for interpolation

        Returns
        -------
        da_rad_out: xarray.DataArray
            DataArray with the same structure as the ds_rad but with the CML
            adjusted radar field.
        """
        # Update weights and x0 geometry for CML and gauge
        self.update(da_rad, da_cml=da_cml, da_gauge=da_gauge)

        # Evaluate radar at cml and gauge ground positions
        rad, obs, x0 = self.radar_at_ground_(da_rad, da_cml=da_cml, da_gauge=da_gauge)

        # Calculate radar-instrument difference if radar has observation
        diff = np.where(rad > 0, obs - rad, np.nan)

        # Get index of not-nan obs
        keep = np.where(~np.isnan(diff))[0]

        # Check that that there is enough observations
        if keep.size > self.min_obs_:
            # If variogram provided as string, estimate from ground obs.
            if isinstance(variogram, str):
                # Estimate variogram
                variogram = merge_functions.estimate_variogram(
                    obs=obs[keep],
                    x0=x0[keep],
                    covmods='nug exp', 
                    maxrange = 50000
                )


            # get timestamp
            time = da_rad.time.data[0]

            # Remove radar time dimension
            da_rad_t = da_rad.sel(time=time)

            # do addtitive IDW merging
            adjusted = merge_functions.merge_additive_blockkriging(
                xr.where(da_rad_t > 0, da_rad_t, np.nan),  # function skips nan
                diff[keep],
                x0[keep, :],
                variogram,
                diff[keep].size - 1 if diff[keep].size <= n_closest else n_closest,
            )

            # Replace nan with original radar data (so that da_rad nan is kept)
            adjusted = xr.where(np.isnan(adjusted), da_rad_t, adjusted)

            # Re-assign timestamp and return
            return adjusted.assign_coords(time=time)

        # Else return the unadjusted radar
        return da_rad


class MergeBlockKrigingExternalDrift(Merge):
    """Merge CML and radar using block-kriging with external drift.

    Merges the provided radar field in ds_rad to CML and rain gauge
    observations by using a block kriging variant of kriging with external
    drift.
    """

    def __init__(
        self,
        grid_location_radar="center",
        min_obs=5,
        discretization=8,
    ):
        Merge.__init__(self, grid_location_radar, min_obs)

        # Number of discretization points along CML
        self.discretization = discretization

        # For storing pykrige variogram parameters
        self.variogram_param = None

        # For storing gamma parameters
        self.gamma_param = None

    def update(self, da_rad, da_cml=None, da_gauge=None):
        """Update weights and x0 geometry for CML and gauge assuming block data

        This function uses the full CML geometry and makes the gauge geometry
        appear as a rain gauge.
        """
        self.update_block_(
            da_rad, self.discretization, da_cml=da_cml, da_gauge=da_gauge
        )

    def adjust(
        self, da_rad, da_cml=None, da_gauge=None, variogram="exponential", n_closest=8
    ):
        """Adjust radar field for one time step.

        Evaluates if we have enough observations to adjust the radar field.
        Then adjust radar field to observations using a block kriging variant
        of kriging with external drift.

        The function allows for the user to supply transformation,
        backtransformation and variogram functions.

        Parameters
        ----------
        da_rad: xarray.DataArray
            Gridded radar data. Must contain the lon and lat coordinates as
            well as the projected coordinates xs and ys as a meshgrid.
        da_cml: xarray.DataArray
            CML observations. Must contain the lat/lon coordinates for the CML
            (site_0_lon, site_0_lat, site_1_lon, site_1_lat) as well as the
            projected coordinates (site_0_x, site_0_y, site_1_x, site_1_y).
        da_gauge: xarray.DataArray
            Gauge observations. Must contain the coordinates for the rain gauge
            positions (lat, lon) as well as the projected coordinates (x, y).
        variogram: function
            If function: Must return expected variance given distance between
            observations. If string: Must be a valid variogram type in pykrige.
        n_closest: int
            Number of closest links to use for interpolation

        Returns
        -------
        da_rad_out: xarray.DataArray
            DataArray with the same structure as the ds_rad but with the CML
            adjusted radar field.
        """
        # Update weights and x0 geometry for CML and gauge
        self.update(da_rad, da_cml=da_cml, da_gauge=da_gauge)

        # Evaluate radar at cml and gauge ground positions
        rad, obs, x0 = self.radar_at_ground_(da_rad, da_cml=da_cml, da_gauge=da_gauge)

        # Get index of not-nan obs
        keep = np.where(~np.isnan(obs) & ~np.isnan(rad) & (obs > 0) & (rad > 0))[0]

        # Check that that there is enough observations
        if keep.size > self.min_obs_:
            # If variogram provided as string, estimate from ground obs.
            if isinstance(variogram, str):
                # Estimate variogram
<<<<<<< HEAD
                variogram = merge_functions.estimate_variogram(
=======
                param = merge_functions.estimate_variogram(
>>>>>>> ae016cf8
                    obs=obs[keep],
                    x0=x0[keep],
                    covmods='nug exp', 
                    maxrange = 50000
                )

            # get timestamp
            time = da_rad.time.data[0]

            # Remove radar time dimension
            da_rad_t = da_rad.sel(time=time)

            # do addtitive IDW merging
            adjusted = merge_functions.merge_ked_blockkriging(
                xr.where(da_rad_t > 0, da_rad_t, np.nan),  # function skips nan
                rad[keep],
<<<<<<< HEAD
                np.log(obs[keep]),
=======
                obs[keep],
>>>>>>> ae016cf8
                x0[keep],
                variogram,
                obs[keep].size - 1 if obs[keep].size <= n_closest else n_closest,
            )
            

            # Replace nan with original radar data (so that da_rad nan is kept)
<<<<<<< HEAD
            adjusted = xr.where(np.isnan(adjusted), da_rad_t, np.exp(adjusted))
=======
            adjusted = xr.where(np.isnan(adjusted), da_rad_t, adjusted)
>>>>>>> ae016cf8

            # Re-assign timestamp and return
            return adjusted.assign_coords(time=time)

        # Else return the unadjusted radar
        return da_rad

class MergeAdditiveIDWKDE(Merge):
    """Merge CML and radar using an additive IDW (CML midpoint).

    Merges the provided radar field in ds_rad to CML observations by
    interpolating the difference between the CML and radar observations using
    IDW.
    """

    def __init__(
        self,
        grid_location_radar="center",
        min_obs=5,
    ):
        Merge.__init__(self, grid_location_radar, min_obs)

    def update(self, da_rad, da_cml=None, da_gauge=None):
        """Update weights and x0 geometry for CML and gauge

        This function uses the midpoint of the CML as CML reference.
        """
        self.update_(da_rad, da_cml=da_cml, da_gauge=da_gauge)

    def adjust(
        self,
        da_rad,
        da_cml=None,
        da_gauge=None,
        p=2,
        idw_method="radolan",
        nnear=8,
        max_distance=60000,
    ):
        """Adjust radar field for one time step.

        Adjust radar field for one time step. The function assumes that the
        weights are updated using the update class method.

        Parameters
        ----------
        da_rad: xarray.DataArray
            Gridded radar data. Must contain the lon and lat coordinates as
            well as the projected coordinates xs and ys as a meshgrid.
        da_cml: xarray.DataArray
            CML observations. Must contain the lat/lon coordinates for the CML
            (site_0_lon, site_0_lat, site_1_lon, site_1_lat) as well as the
            projected midpoint coordinates (x, y).
        da_gauge: xarray.DataArray
            Gauge observations. Must contain the coordinates for the rain gauge
            positions (lat, lon) as well as the projected coordinates (x, y).
        p: float
            IDW interpolation parameter
        idw_method: str
            by default "radolan"
        nnear: int
            number of neighbours to use for interpolation
        max_distance: float
            max distance allowed interpolation distance

        Returns
        -------
        da_rad_out: xarray.DataArray
            DataArray with the same structure as the ds_rad but with the CML
            adjusted radar field.
        """
        # Update weights and x0 geometry for CML and gauge
        self.update(da_rad, da_cml=da_cml, da_gauge=da_gauge)

        # Evaluate radar at cml and gauge ground positions
        rad, obs, x0 = self.radar_at_ground_(da_rad, da_cml=da_cml, da_gauge=da_gauge)
        
        # Calculate radar-instrument difference if radar has observation
        diff = np.where(rad > 0, obs - rad, np.nan)

        # Get index of not-nan obs
        keep = np.where(~np.isnan(diff) & (obs > 0))[0]
        
        # get timestamp
        time = da_rad.time.data[0]

        # Remove radar time dimension
        da_rad_t = da_rad.sel(time=time)

        # Check that that there is enough observations
        if (keep.size > self.min_obs_) & ((obs > 0).sum() > self.min_obs_):


            # do addtitive IDW merging
            difference_field = merge_functions.interpolate_difference_idw(
                xr.where(da_rad_t > 0, da_rad_t, np.nan),  # function skips nan
                diff[keep],
                x0[keep, :],
                p=p,
                idw_method=idw_method,
                nnear=nnear,
                max_distance=max_distance,
            )
            # Number of bins to compute KDE and CDF
            
            import matplotlib.pyplot as plt
            # plt.imshow(difference_field)
            # plt.colorbar()
            # plt.show()
            
            
            bins_radar = 20 # 
            bins_cml = 100 # Used for CDF
            # Scatterplot and kde
            radar_values = rad[keep]
            cml_values = obs[keep]
            plt.scatter(radar_values, cml_values, color='r')
            plt.show()

            data = np.vstack([radar_values, cml_values])
            
            kde = gaussian_kde(data)
            
            # Grid for interpolation
            radar_min, radar_max = 0, radar_values.max()*2
            cml_min, cml_max = 0, cml_values.max()*2
            radar_grid = np.linspace(radar_min, radar_max, bins_radar)
            cml_grid = np.linspace(cml_min, cml_max, bins_cml)
            
            X, Y = np.meshgrid(radar_grid, cml_grid)
            positions = np.vstack([X.ravel(), Y.ravel()])
            
            # Evaluate KDE on the grid
            Z = np.reshape(kde(positions), X.shape)
            
            # Set first values to zero
            Z[0, :] = 0
            plt.contourf(X, Y, Z, 30)
            plt.scatter(radar_values, cml_values, color='r')
            plt.show()

            # Estimate CDF for bins
            cdf = np.cumsum(Z, axis = 0)
            cdf /= cdf[-1]

            # Radar field
            radar_field = da_rad_t.data.ravel()
            plt.contourf(X, Y, cdf, 30)
            plt.scatter(radar_values, cml_values, color='r')
            plt.show()
            
            i = 0
            adjust = np.full_like(radar_field, np.nan)
            for i in range(radar_grid.size-1):
                # Interpolate CDF
                cdf_f = interp1d(cdf[:, i], cml_grid, kind='linear')
    
                # radar upper and lower
                upper_rad, lower_rad = radar_grid[i+1], radar_grid[i]

                #print(diff_rank)
                mask = (radar_field >= lower_rad) & (radar_field < upper_rad)
                
                
                band = difference_field.data.ravel()[mask]
                
                # Get rank data of differences
                diff_rank = rankdata(band, nan_policy = 'omit')/band.size
                                
                            
                adjust[mask] = cdf_f(diff_rank)
                
            # reshape
            adjust = np.reshape(adjust, da_rad_t.shape)
            
            # Store
            return xr.DataArray(
                data=[adjust],
                coords={
                    'time': da_rad.coords['time'],
                    'y': da_rad.coords['y'],
                    'x': da_rad.coords['x'],

                },
                dims=['time', 'y', 'x']
            )
            
        
        # Else return the unadjusted radar
        return xr.DataArray(
            data=[da_rad_t.data],
            coords={
                'time': da_rad.coords['time'],
                'y': da_rad.coords['y'],
                'x': da_rad.coords['x'],

            },
            dims=['time', 'y', 'x']
        )
    
    
    
<|MERGE_RESOLUTION|>--- conflicted
+++ resolved
@@ -855,11 +855,7 @@
             # If variogram provided as string, estimate from ground obs.
             if isinstance(variogram, str):
                 # Estimate variogram
-<<<<<<< HEAD
                 variogram = merge_functions.estimate_variogram(
-=======
-                param = merge_functions.estimate_variogram(
->>>>>>> ae016cf8
                     obs=obs[keep],
                     x0=x0[keep],
                     covmods='nug exp', 
@@ -876,11 +872,8 @@
             adjusted = merge_functions.merge_ked_blockkriging(
                 xr.where(da_rad_t > 0, da_rad_t, np.nan),  # function skips nan
                 rad[keep],
-<<<<<<< HEAD
                 np.log(obs[keep]),
-=======
                 obs[keep],
->>>>>>> ae016cf8
                 x0[keep],
                 variogram,
                 obs[keep].size - 1 if obs[keep].size <= n_closest else n_closest,
@@ -888,11 +881,8 @@
             
 
             # Replace nan with original radar data (so that da_rad nan is kept)
-<<<<<<< HEAD
             adjusted = xr.where(np.isnan(adjusted), da_rad_t, np.exp(adjusted))
-=======
-            adjusted = xr.where(np.isnan(adjusted), da_rad_t, adjusted)
->>>>>>> ae016cf8
+
 
             # Re-assign timestamp and return
             return adjusted.assign_coords(time=time)
